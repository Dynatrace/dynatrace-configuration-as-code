/**
 * @license
 * Copyright 2020 Dynatrace LLC
 * Licensed under the Apache License, Version 2.0 (the "License");
 * you may not use this file except in compliance with the License.
 * You may obtain a copy of the License at
 *
 * http://www.apache.org/licenses/LICENSE-2.0
 *
 * Unless required by applicable law or agreed to in writing, software
 * distributed under the License is distributed on an "AS IS" BASIS,
 * WITHOUT WARRANTIES OR CONDITIONS OF ANY KIND, either express or implied.
 * See the License for the specific language governing permissions and
 * limitations under the License.
 */

package entities

import (
	"errors"
	"strings"
	"sync"

	"github.com/dynatrace/dynatrace-configuration-as-code/internal/idutils"
	"github.com/dynatrace/dynatrace-configuration-as-code/internal/log"

	"github.com/dynatrace/dynatrace-configuration-as-code/pkg/client"
	config "github.com/dynatrace/dynatrace-configuration-as-code/pkg/config/v2"
	"github.com/dynatrace/dynatrace-configuration-as-code/pkg/config/v2/coordinate"
	"github.com/dynatrace/dynatrace-configuration-as-code/pkg/config/v2/parameter"
	"github.com/dynatrace/dynatrace-configuration-as-code/pkg/config/v2/parameter/value"
	"github.com/dynatrace/dynatrace-configuration-as-code/pkg/config/v2/template"
	v2 "github.com/dynatrace/dynatrace-configuration-as-code/pkg/project/v2"
)

// Downloader is responsible for downloading Settings 2.0 objects
type Downloader struct {
	client client.EntitiesClient
}

// NewEntitiesDownloader creates a new downloader for Settings 2.0 objects
func NewEntitiesDownloader(c client.EntitiesClient) *Downloader {
	return &Downloader{
		client: c,
	}
}

// Download downloads all entities objects for the given entities Types

func Download(c client.EntitiesClient, specificEntitiesTypes []string, projectName string) v2.ConfigsPerType {
	return NewEntitiesDownloader(c).Download(specificEntitiesTypes, projectName)
}

// DownloadAll downloads all entities objects for a given project
func DownloadAll(c client.EntitiesClient, projectName string) v2.ConfigsPerType {
	return NewEntitiesDownloader(c).DownloadAll(projectName)
}

// Download downloads specific entities objects for the given entities Types and a given project
// The returned value is a map of entities objects with the entities Type as keys
func (d *Downloader) Download(specificEntitiesTypes []string, projectName string) v2.ConfigsPerType {
	if len(specificEntitiesTypes) == 0 {
		log.Error("No Specific entity type profided for the specific-types option ")
		return nil
	}

	log.Debug("Fetching specific entities types to download")

	// get ALL entities types
	entitiesTypes, err := d.client.ListEntitiesTypes()
	if err != nil {
		log.Error("Failed to fetch all known entities types. Skipping entities download. Reason: %s", err)
		return nil
	}

	filteredEntitiesTypes := filterSpecificEntitiesTypes(specificEntitiesTypes, entitiesTypes)

	if filteredEntitiesTypes == nil {
		return nil
	}

	return d.download(filteredEntitiesTypes, projectName)
}

func filterSpecificEntitiesTypes(specificEntitiesTypes []string, entitiesTypes []client.EntitiesType) []client.EntitiesType {
<<<<<<< HEAD
	filteredEntitiesTypes := make([]client.EntitiesType, len(specificEntitiesTypes))
	foundEntitiesTypes := make([]string, len(specificEntitiesTypes))
	foundIdx := 0
=======
	filteredEntitiesTypes := make([]client.EntitiesType, 0, len(specificEntitiesTypes))
>>>>>>> a739e994

	for _, entitiesType := range entitiesTypes {
		for _, specificEntitiesType := range specificEntitiesTypes {
			if entitiesType.EntitiesTypeId == specificEntitiesType {
<<<<<<< HEAD
				filteredEntitiesTypes[foundIdx] = entitiesType
				foundEntitiesTypes[foundIdx] = specificEntitiesType
				foundIdx += 1
=======
				filteredEntitiesTypes = append(filteredEntitiesTypes, entitiesType)
>>>>>>> a739e994
				break
			}
		}
	}

<<<<<<< HEAD
	if len(specificEntitiesTypes) != foundIdx {
		log.Error("Did not find all provided entities Types. \n %d Types provided: %v \n %d Types found: %v.",
			len(specificEntitiesTypes), specificEntitiesTypes, foundIdx, foundEntitiesTypes)
=======
	if len(specificEntitiesTypes) != len(filteredEntitiesTypes) {
		log.Error("Did not find all provided entities Types. \n- %d Types provided: %v \n- %d Types found: %s.",
			len(specificEntitiesTypes), specificEntitiesTypes, len(filteredEntitiesTypes), filteredEntitiesTypes)
>>>>>>> a739e994
		return nil
	}

	return filteredEntitiesTypes
}

// DownloadAll downloads all entities objects for a given project.
// The returned value is a map of entities objects with the entities Type as keys
func (d *Downloader) DownloadAll(projectName string) v2.ConfigsPerType {
	log.Debug("Fetching all entities types to download")

	// get ALL entities types
	entitiesTypes, err := d.client.ListEntitiesTypes()
	if err != nil {
		log.Error("Failed to fetch all known entities types. Skipping entities download. Reason: %s", err)
		return nil
	}

	return d.download(entitiesTypes, projectName)
}

func (d *Downloader) download(entitiesTypes []client.EntitiesType, projectName string) v2.ConfigsPerType {
	results := make(v2.ConfigsPerType, len(entitiesTypes))
	downloadMutex := sync.Mutex{}
	wg := sync.WaitGroup{}
	wg.Add(len(entitiesTypes))

	for _, entitiesTypeValue := range entitiesTypes {

		go func(entityType client.EntitiesType) {
			defer wg.Done()

<<<<<<< HEAD
			entityList, err := d.client.ListEntities(entityType)
			if err != nil {
				log.Error("Failed to fetch all entities for entities Type %s: %v", entityType.EntitiesTypeId, err)
=======
			objects, err := d.client.ListEntities(entityType)
			if err != nil {
				var errMsg string
				var respErr client.RespError
				if errors.As(err, &respErr) {
					errMsg = respErr.ConcurrentError()
				} else {
					errMsg = err.Error()
				}
				log.Error("Failed to fetch all entities for entities Type %s: %v", entityType.EntitiesTypeId, errMsg)
>>>>>>> a739e994
				return
			}
			if len(entityList.Entities) == 0 {
				return
			}
<<<<<<< HEAD
			log.Debug("Downloaded %d entities for entities Type %s", len(entityList.Entities), entityType.EntitiesTypeId)
			configs := d.convertObject(entityList, entityType.EntitiesTypeId, projectName)
=======
			log.Debug("Downloaded %d entities for entities Type %s", len(objects), entityType.EntitiesTypeId)
			configs := d.convertObject(objects, entityType.EntitiesTypeId, projectName)
>>>>>>> a739e994
			downloadMutex.Lock()
			results[entityType.EntitiesTypeId] = configs
			downloadMutex.Unlock()

		}(entitiesTypeValue)

	}

	wg.Wait()

	return results
}

func (d *Downloader) convertObject(entitiesList client.EntitiesList, entitiesType string, projectName string) []config.Config {

	content := joinJsonElementsToArray(entitiesList.Entities)

	templ := template.NewDownloadTemplate(entitiesType, entitiesType, content)

	configId := idutils.GenerateUuidFromName(entitiesType)

	return []config.Config{{
		Template: templ,
		Coordinate: coordinate.Coordinate{
			Project:  projectName,
			Type:     entitiesType,
			ConfigId: configId,
		},
		Type: config.Type{
			EntitiesType: entitiesType,
			From:         entitiesList.From,
			To:           entitiesList.To,
		},
		Parameters: map[string]parameter.Parameter{
			config.NameParameter: &value.ValueParameter{Value: configId},
		},
		Skip: false,
	}}

}

func joinJsonElementsToArray(elems []string) string {

	sep := ","
	startString := "["
	endString := "]"

	if len(elems) == 0 {
		return ""
	}

	n := len(sep) * (len(elems) - 1)
	for i := 0; i < len(elems); i++ {
		n += len(elems[i])
	}
	n += len(startString)
	n += len(endString)

	var b strings.Builder
	b.Grow(n)
	b.WriteString(startString)
	b.WriteString(elems[0])
	for _, s := range elems[1:] {
		b.WriteString(sep)
		b.WriteString(s)
	}
	b.WriteString(endString)
	return b.String()
}<|MERGE_RESOLUTION|>--- conflicted
+++ resolved
@@ -83,38 +83,20 @@
 }
 
 func filterSpecificEntitiesTypes(specificEntitiesTypes []string, entitiesTypes []client.EntitiesType) []client.EntitiesType {
-<<<<<<< HEAD
-	filteredEntitiesTypes := make([]client.EntitiesType, len(specificEntitiesTypes))
-	foundEntitiesTypes := make([]string, len(specificEntitiesTypes))
-	foundIdx := 0
-=======
 	filteredEntitiesTypes := make([]client.EntitiesType, 0, len(specificEntitiesTypes))
->>>>>>> a739e994
 
 	for _, entitiesType := range entitiesTypes {
 		for _, specificEntitiesType := range specificEntitiesTypes {
 			if entitiesType.EntitiesTypeId == specificEntitiesType {
-<<<<<<< HEAD
-				filteredEntitiesTypes[foundIdx] = entitiesType
-				foundEntitiesTypes[foundIdx] = specificEntitiesType
-				foundIdx += 1
-=======
 				filteredEntitiesTypes = append(filteredEntitiesTypes, entitiesType)
->>>>>>> a739e994
 				break
 			}
 		}
 	}
 
-<<<<<<< HEAD
-	if len(specificEntitiesTypes) != foundIdx {
-		log.Error("Did not find all provided entities Types. \n %d Types provided: %v \n %d Types found: %v.",
-			len(specificEntitiesTypes), specificEntitiesTypes, foundIdx, foundEntitiesTypes)
-=======
 	if len(specificEntitiesTypes) != len(filteredEntitiesTypes) {
 		log.Error("Did not find all provided entities Types. \n- %d Types provided: %v \n- %d Types found: %s.",
 			len(specificEntitiesTypes), specificEntitiesTypes, len(filteredEntitiesTypes), filteredEntitiesTypes)
->>>>>>> a739e994
 		return nil
 	}
 
@@ -147,12 +129,7 @@
 		go func(entityType client.EntitiesType) {
 			defer wg.Done()
 
-<<<<<<< HEAD
 			entityList, err := d.client.ListEntities(entityType)
-			if err != nil {
-				log.Error("Failed to fetch all entities for entities Type %s: %v", entityType.EntitiesTypeId, err)
-=======
-			objects, err := d.client.ListEntities(entityType)
 			if err != nil {
 				var errMsg string
 				var respErr client.RespError
@@ -162,19 +139,13 @@
 					errMsg = err.Error()
 				}
 				log.Error("Failed to fetch all entities for entities Type %s: %v", entityType.EntitiesTypeId, errMsg)
->>>>>>> a739e994
 				return
 			}
 			if len(entityList.Entities) == 0 {
 				return
 			}
-<<<<<<< HEAD
 			log.Debug("Downloaded %d entities for entities Type %s", len(entityList.Entities), entityType.EntitiesTypeId)
 			configs := d.convertObject(entityList, entityType.EntitiesTypeId, projectName)
-=======
-			log.Debug("Downloaded %d entities for entities Type %s", len(objects), entityType.EntitiesTypeId)
-			configs := d.convertObject(objects, entityType.EntitiesTypeId, projectName)
->>>>>>> a739e994
 			downloadMutex.Lock()
 			results[entityType.EntitiesTypeId] = configs
 			downloadMutex.Unlock()
