--- conflicted
+++ resolved
@@ -47,13 +47,8 @@
 
 // Download downloads all entities objects for the given entities Types
 
-<<<<<<< HEAD
 func Download(c client.EntitiesClient, specificEntitiesTypes []string, projectName string) v2.ConfigsPerType {
 	return NewEntitiesDownloader(c).Download(specificEntitiesTypes, projectName)
-=======
-func Download(c client.EntitiesClient, entitiesTypes []client.EntitiesType, projectName string) v2.ConfigsPerType {
-	return NewEntitiesDownloader(c).Download(entitiesTypes, projectName)
->>>>>>> 1c8146b6
 }
 
 // DownloadAll downloads all entities objects for a given project
@@ -63,7 +58,6 @@
 
 // Download downloads specific entities objects for the given entities Types and a given project
 // The returned value is a map of entities objects with the entities Type as keys
-<<<<<<< HEAD
 func (d *Downloader) Download(specificEntitiesTypes []string, projectName string) v2.ConfigsPerType {
 	if len(specificEntitiesTypes) == 0 {
 		log.Error("No Specific entity type profided for the specific-types option ")
@@ -111,10 +105,6 @@
 	}
 
 	return filteredEntitiesTypes
-=======
-func (d *Downloader) Download(entitiesTypes []client.EntitiesType, projectName string) v2.ConfigsPerType {
-	return d.download(entitiesTypes, projectName)
->>>>>>> 1c8146b6
 }
 
 // DownloadAll downloads all entities objects for a given project.
@@ -145,9 +135,6 @@
 
 			objects, err := d.client.ListEntities(entityType)
 			if err != nil {
-<<<<<<< HEAD
-				log.Error("Failed to fetch all entities for entities Type %s: %v", entityType.EntitiesTypeId, err)
-=======
 				var errMsg string
 				var respErr client.RespError
 				if errors.As(err, &respErr) {
@@ -156,7 +143,6 @@
 					errMsg = err.Error()
 				}
 				log.Error("Failed to fetch all entities for entities Type %s: %v", entityType.EntitiesTypeId, errMsg)
->>>>>>> 1c8146b6
 				return
 			}
 			if len(objects) == 0 {
