//go:build unit

/**
 * @license
 * Copyright 2020 Dynatrace LLC
 * Licensed under the Apache License, Version 2.0 (the "License");
 * you may not use this file except in compliance with the License.
 * You may obtain a copy of the License at
 *
 * http://www.apache.org/licenses/LICENSE-2.0
 *
 * Unless required by applicable law or agreed to in writing, software
 * distributed under the License is distributed on an "AS IS" BASIS,
 * WITHOUT WARRANTIES OR CONDITIONS OF ANY KIND, either express or implied.
 * See the License for the specific language governing permissions and
 * limitations under the License.
 */

package entities

import (
	"fmt"
	"github.com/dynatrace/dynatrace-configuration-as-code/internal/idutils"
	"github.com/dynatrace/dynatrace-configuration-as-code/pkg/client"
	config "github.com/dynatrace/dynatrace-configuration-as-code/pkg/config/v2"
	"github.com/dynatrace/dynatrace-configuration-as-code/pkg/config/v2/coordinate"
	"github.com/dynatrace/dynatrace-configuration-as-code/pkg/config/v2/parameter"
	"github.com/dynatrace/dynatrace-configuration-as-code/pkg/config/v2/parameter/value"
	"github.com/dynatrace/dynatrace-configuration-as-code/pkg/config/v2/template"
	v2 "github.com/dynatrace/dynatrace-configuration-as-code/pkg/project/v2"
	"github.com/golang/mock/gomock"
	"github.com/stretchr/testify/assert"
	"testing"
)

func TestDownloadAll(t *testing.T) {
	testType := "SOMETHING"
	testType2 := "SOMETHINGELSE"
	uuid := idutils.GenerateUuidFromName(testType)

	type mockValues struct {
		EntitiesTypeList      func() ([]client.EntitiesType, error)
		EntitiesTypeListCalls int
		EntitiesList          func() ([]string, error)
		EntitiesListCalls     int
	}
	tests := []struct {
		name       string
		mockValues mockValues
		want       v2.ConfigsPerType
	}{
		{
			name: "DownloadEntities - List Entities Types fails",
			mockValues: mockValues{
<<<<<<< HEAD
				EntitiesTypeList: func() ([]client.EntitiesType, error) {
					return nil, fmt.Errorf("oh no")
=======
				EntitiesTypeListCalls: 1,
				EntitiesTypeList: func() ([]client.EntitiesType, error) {
					return nil, client.RespError{Err: fmt.Errorf("oh no"), StatusCode: 0}
>>>>>>> 1c8146b6
				},
				EntitiesTypeListCalls: 1,
				EntitiesList: func() ([]string, error) {
					return nil, nil
				},
				EntitiesListCalls: 0,
			},
			want: nil,
		},
		{
			name: "DownloadEntities - List Entities fails",
			mockValues: mockValues{
<<<<<<< HEAD
=======
				EntitiesTypeListCalls: 1,
>>>>>>> 1c8146b6
				EntitiesTypeList: func() ([]client.EntitiesType, error) {
					return []client.EntitiesType{{EntitiesTypeId: testType}, {EntitiesTypeId: testType2}}, nil
				},
				EntitiesTypeListCalls: 1,
				EntitiesList: func() ([]string, error) {
					return nil, client.RespError{Err: fmt.Errorf("oh no"), StatusCode: 0}
				},
				EntitiesListCalls: 2,
			},
			want: v2.ConfigsPerType{},
		},
		{
			name: "DownloadEntities",
			mockValues: mockValues{
<<<<<<< HEAD
=======
				EntitiesTypeListCalls: 1,
>>>>>>> 1c8146b6
				EntitiesTypeList: func() ([]client.EntitiesType, error) {
					return []client.EntitiesType{{EntitiesTypeId: testType}}, nil
				},
				EntitiesTypeListCalls: 1,
				EntitiesList: func() ([]string, error) {
					return []string{""}, nil
				},
				EntitiesListCalls: 1,
			},
			want: v2.ConfigsPerType{testType: {
				{
					Template: template.NewDownloadTemplate(testType, testType, "[]"),
					Coordinate: coordinate.Coordinate{
						Project:  "projectName",
						Type:     testType,
						ConfigId: uuid,
					},
					Type: config.Type{
						EntitiesType: testType,
					},
					Parameters: map[string]parameter.Parameter{
						config.NameParameter: &value.ValueParameter{Value: uuid},
					},
					Skip: false,
				},
			}},
		},
	}
	for _, tt := range tests {

		t.Run(tt.name, func(t *testing.T) {
			c := client.NewMockClient(gomock.NewController(t))
			entityTypeList, err := tt.mockValues.EntitiesTypeList()
			c.EXPECT().ListEntitiesTypes().Times(tt.mockValues.EntitiesTypeListCalls).Return(entityTypeList, err)
			entities, err := tt.mockValues.EntitiesList()
			c.EXPECT().ListEntities(gomock.Any()).Times(tt.mockValues.EntitiesListCalls).Return(entities, err)
			res := NewEntitiesDownloader(c).DownloadAll("projectName")
			assert.Equal(t, tt.want, res)
		})
	}
}

func TestDownload(t *testing.T) {
	testType := "SOMETHING"
	uuid := idutils.GenerateUuidFromName(testType)

	type mockValues struct {
<<<<<<< HEAD
		EntitiesTypeList      func() ([]client.EntitiesType, error)
		EntitiesTypeListCalls int
		EntitiesList          func() ([]string, error)
		EntitiesListCalls     int
=======
		EntitiesTypeList  func() ([]client.EntitiesType, error)
		EntitiesList      func() ([]string, error)
		EntitiesListCalls int
>>>>>>> 1c8146b6
	}
	tests := []struct {
		name          string
		EntitiesTypes []client.EntitiesType
		mockValues    mockValues
		want          v2.ConfigsPerType
	}{
		{
			name: "DownloadEntities - empty list of entities types",
			mockValues: mockValues{
<<<<<<< HEAD
				EntitiesTypeList:      func() ([]client.EntitiesType, error) { return []client.EntitiesType{}, nil },
				EntitiesTypeListCalls: 0,
				EntitiesList:          func() ([]string, error) { return []string{}, nil },
				EntitiesListCalls:     0,
=======
				EntitiesTypeList: func() ([]client.EntitiesType, error) {
					return []client.EntitiesType{}, nil
				},
				EntitiesList:      func() ([]string, error) { return []string{}, nil },
				EntitiesListCalls: 0,
>>>>>>> 1c8146b6
			},
			want: nil,
		},
		{
			name:          "DownloadEntities - entities list empty",
			EntitiesTypes: []client.EntitiesType{{EntitiesTypeId: testType}},
			mockValues: mockValues{
				EntitiesTypeList: func() ([]client.EntitiesType, error) {
					return []client.EntitiesType{{EntitiesTypeId: testType}}, nil
				},
				EntitiesTypeListCalls: 1,
				EntitiesList: func() ([]string, error) {
					return make([]string, 0, 1), nil
				},
				EntitiesListCalls: 1,
			},
			want: v2.ConfigsPerType{},
		},
		{
			name:          "DownloadEntities - entities found",
			EntitiesTypes: []client.EntitiesType{{EntitiesTypeId: testType}},
			mockValues: mockValues{
				EntitiesTypeList: func() ([]client.EntitiesType, error) {
					return []client.EntitiesType{{EntitiesTypeId: testType}}, nil
				},
				EntitiesTypeListCalls: 1,
				EntitiesList: func() ([]string, error) {
					return []string{""}, nil
				},
				EntitiesListCalls: 1,
			},
			want: v2.ConfigsPerType{testType: {
				{
					Template: template.NewDownloadTemplate(testType, testType, "[]"),
					Coordinate: coordinate.Coordinate{
						Project:  "projectName",
						Type:     testType,
						ConfigId: uuid,
					},
					Type: config.Type{
						EntitiesType: testType,
					},
					Parameters: map[string]parameter.Parameter{
						config.NameParameter: &value.ValueParameter{Value: uuid},
					},
					Skip: false,
				},
			}},
		},
	}
	for _, tt := range tests {
		t.Run(tt.name, func(t *testing.T) {
			c := client.NewMockClient(gomock.NewController(t))
			entityTypeList, err := tt.mockValues.EntitiesTypeList()
			c.EXPECT().ListEntitiesTypes().Times(tt.mockValues.EntitiesTypeListCalls).Return(entityTypeList, err)
			entities, err := tt.mockValues.EntitiesList()
			c.EXPECT().ListEntities(gomock.Any()).Times(tt.mockValues.EntitiesListCalls).Return(entities, err)
			res := NewEntitiesDownloader(c).Download(tt.EntitiesTypes, "projectName")
			assert.Equal(t, tt.want, res)
		})
	}
}<|MERGE_RESOLUTION|>--- conflicted
+++ resolved
@@ -52,14 +52,8 @@
 		{
 			name: "DownloadEntities - List Entities Types fails",
 			mockValues: mockValues{
-<<<<<<< HEAD
-				EntitiesTypeList: func() ([]client.EntitiesType, error) {
-					return nil, fmt.Errorf("oh no")
-=======
-				EntitiesTypeListCalls: 1,
 				EntitiesTypeList: func() ([]client.EntitiesType, error) {
 					return nil, client.RespError{Err: fmt.Errorf("oh no"), StatusCode: 0}
->>>>>>> 1c8146b6
 				},
 				EntitiesTypeListCalls: 1,
 				EntitiesList: func() ([]string, error) {
@@ -72,10 +66,6 @@
 		{
 			name: "DownloadEntities - List Entities fails",
 			mockValues: mockValues{
-<<<<<<< HEAD
-=======
-				EntitiesTypeListCalls: 1,
->>>>>>> 1c8146b6
 				EntitiesTypeList: func() ([]client.EntitiesType, error) {
 					return []client.EntitiesType{{EntitiesTypeId: testType}, {EntitiesTypeId: testType2}}, nil
 				},
@@ -90,10 +80,6 @@
 		{
 			name: "DownloadEntities",
 			mockValues: mockValues{
-<<<<<<< HEAD
-=======
-				EntitiesTypeListCalls: 1,
->>>>>>> 1c8146b6
 				EntitiesTypeList: func() ([]client.EntitiesType, error) {
 					return []client.EntitiesType{{EntitiesTypeId: testType}}, nil
 				},
@@ -141,44 +127,30 @@
 	uuid := idutils.GenerateUuidFromName(testType)
 
 	type mockValues struct {
-<<<<<<< HEAD
 		EntitiesTypeList      func() ([]client.EntitiesType, error)
 		EntitiesTypeListCalls int
 		EntitiesList          func() ([]string, error)
 		EntitiesListCalls     int
-=======
-		EntitiesTypeList  func() ([]client.EntitiesType, error)
-		EntitiesList      func() ([]string, error)
-		EntitiesListCalls int
->>>>>>> 1c8146b6
 	}
 	tests := []struct {
 		name          string
-		EntitiesTypes []client.EntitiesType
+		EntitiesTypes []string
 		mockValues    mockValues
 		want          v2.ConfigsPerType
 	}{
 		{
 			name: "DownloadEntities - empty list of entities types",
 			mockValues: mockValues{
-<<<<<<< HEAD
 				EntitiesTypeList:      func() ([]client.EntitiesType, error) { return []client.EntitiesType{}, nil },
 				EntitiesTypeListCalls: 0,
 				EntitiesList:          func() ([]string, error) { return []string{}, nil },
 				EntitiesListCalls:     0,
-=======
-				EntitiesTypeList: func() ([]client.EntitiesType, error) {
-					return []client.EntitiesType{}, nil
-				},
-				EntitiesList:      func() ([]string, error) { return []string{}, nil },
-				EntitiesListCalls: 0,
->>>>>>> 1c8146b6
 			},
 			want: nil,
 		},
 		{
 			name:          "DownloadEntities - entities list empty",
-			EntitiesTypes: []client.EntitiesType{{EntitiesTypeId: testType}},
+			EntitiesTypes: []string{testType},
 			mockValues: mockValues{
 				EntitiesTypeList: func() ([]client.EntitiesType, error) {
 					return []client.EntitiesType{{EntitiesTypeId: testType}}, nil
@@ -193,7 +165,7 @@
 		},
 		{
 			name:          "DownloadEntities - entities found",
-			EntitiesTypes: []client.EntitiesType{{EntitiesTypeId: testType}},
+			EntitiesTypes: []string{testType},
 			mockValues: mockValues{
 				EntitiesTypeList: func() ([]client.EntitiesType, error) {
 					return []client.EntitiesType{{EntitiesTypeId: testType}}, nil
