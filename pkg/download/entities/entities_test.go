--- conflicted
+++ resolved
@@ -53,19 +53,11 @@
 			name: "DownloadEntities - List Entities Types fails",
 			mockValues: mockValues{
 				EntitiesTypeList: func() ([]client.EntitiesType, error) {
-<<<<<<< HEAD
-					return nil, fmt.Errorf("oh no")
+					return nil, client.RespError{Err: fmt.Errorf("oh no"), StatusCode: 0}
 				},
 				EntitiesTypeListCalls: 1,
 				EntitiesList: func() (client.EntitiesList, error) {
 					return client.EntitiesList{}, nil
-=======
-					return nil, client.RespError{Err: fmt.Errorf("oh no"), StatusCode: 0}
-				},
-				EntitiesTypeListCalls: 1,
-				EntitiesList: func() ([]string, error) {
-					return nil, nil
->>>>>>> a739e994
 				},
 				EntitiesListCalls: 0,
 			},
@@ -78,13 +70,8 @@
 					return []client.EntitiesType{{EntitiesTypeId: testType}, {EntitiesTypeId: testType2}}, nil
 				},
 				EntitiesTypeListCalls: 1,
-<<<<<<< HEAD
-				EntitiesList: func() (client.EntitiesList, error) {
-					return client.EntitiesList{}, fmt.Errorf("oh no")
-=======
-				EntitiesList: func() ([]string, error) {
-					return nil, client.RespError{Err: fmt.Errorf("oh no"), StatusCode: 0}
->>>>>>> a739e994
+				EntitiesList: func() (client.EntitiesList, error) {
+					return client.EntitiesList{}, client.RespError{Err: fmt.Errorf("oh no"), StatusCode: 0}
 				},
 				EntitiesListCalls: 2,
 			},
@@ -97,15 +84,10 @@
 					return []client.EntitiesType{{EntitiesTypeId: testType}}, nil
 				},
 				EntitiesTypeListCalls: 1,
-<<<<<<< HEAD
 				EntitiesList: func() (client.EntitiesList, error) {
 					return client.EntitiesList{
 						Entities: []string{""},
 					}, nil
-=======
-				EntitiesList: func() ([]string, error) {
-					return []string{""}, nil
->>>>>>> a739e994
 				},
 				EntitiesListCalls: 1,
 			},
@@ -149,11 +131,7 @@
 	type mockValues struct {
 		EntitiesTypeList      func() ([]client.EntitiesType, error)
 		EntitiesTypeListCalls int
-<<<<<<< HEAD
 		EntitiesList          func() (client.EntitiesList, error)
-=======
-		EntitiesList          func() ([]string, error)
->>>>>>> a739e994
 		EntitiesListCalls     int
 	}
 	tests := []struct {
@@ -167,11 +145,7 @@
 			mockValues: mockValues{
 				EntitiesTypeList:      func() ([]client.EntitiesType, error) { return []client.EntitiesType{}, nil },
 				EntitiesTypeListCalls: 0,
-<<<<<<< HEAD
 				EntitiesList:          func() (client.EntitiesList, error) { return client.EntitiesList{}, nil },
-=======
-				EntitiesList:          func() ([]string, error) { return []string{}, nil },
->>>>>>> a739e994
 				EntitiesListCalls:     0,
 			},
 			want: nil,
@@ -184,32 +158,27 @@
 					return []client.EntitiesType{{EntitiesTypeId: testType}}, nil
 				},
 				EntitiesTypeListCalls: 1,
-<<<<<<< HEAD
 				EntitiesList: func() (client.EntitiesList, error) {
 					return client.EntitiesList{
 						From:     "",
 						To:       "",
 						Entities: make([]string, 0, 1),
 					}, nil
-=======
+				},
+				EntitiesListCalls: 1,
+			},
+			want: v2.ConfigsPerType{},
+		},
+		{
+			name:          "DownloadEntities - Not all entities found",
+			EntitiesTypes: []string{testType, "SOMETHING_ELSE"},
+			mockValues: mockValues{
+				EntitiesTypeList: func() ([]client.EntitiesType, error) {
+					return []client.EntitiesType{{EntitiesTypeId: testType}}, nil
+				},
+				EntitiesTypeListCalls: 1,
 				EntitiesList: func() ([]string, error) {
 					return make([]string, 0, 1), nil
->>>>>>> a739e994
-				},
-				EntitiesListCalls: 1,
-			},
-			want: v2.ConfigsPerType{},
-		},
-		{
-			name:          "DownloadEntities - Not all entities found",
-			EntitiesTypes: []string{testType, "SOMETHING_ELSE"},
-			mockValues: mockValues{
-				EntitiesTypeList: func() ([]client.EntitiesType, error) {
-					return []client.EntitiesType{{EntitiesTypeId: testType}}, nil
-				},
-				EntitiesTypeListCalls: 1,
-				EntitiesList: func() ([]string, error) {
-					return make([]string, 0, 1), nil
 				},
 				EntitiesListCalls: 0,
 			},
@@ -223,17 +192,12 @@
 					return []client.EntitiesType{{EntitiesTypeId: testType}}, nil
 				},
 				EntitiesTypeListCalls: 1,
-<<<<<<< HEAD
 				EntitiesList: func() (client.EntitiesList, error) {
 					return client.EntitiesList{
 						From:     "",
 						To:       "",
 						Entities: []string{""},
 					}, nil
-=======
-				EntitiesList: func() ([]string, error) {
-					return []string{""}, nil
->>>>>>> a739e994
 				},
 				EntitiesListCalls: 1,
 			},
