--- conflicted
+++ resolved
@@ -307,34 +307,7 @@
 	if err != nil {
 		return nil, fmt.Errorf("failed to serialize scope-parameter: %w", err)
 	}
-<<<<<<< HEAD
-
-	return typeDefinition{
-		Settings: settingsDefinition{
-			Schema:        config.Type.SchemaId,
-			SchemaVersion: config.Type.SchemaVersion,
-			Scope:         serializedScope,
-		},
-	}, nil
-}
-
-func getConfigTypeEntities(config Config) (typeDefinition, error) {
-	return typeDefinition{
-		Entities: entitiesDefinition{
-			EntitiesType: config.Type.EntitiesType,
-			From:         config.Type.From,
-			To:           config.Type.To,
-		},
-	}, nil
-}
-
-func getConfigTypeApi(config Config) (typeDefinition, error) {
-	return typeDefinition{
-		Api: config.Coordinate.Type,
-	}, nil
-=======
 	return serializedScope, nil
->>>>>>> e3a0036d
 }
 
 func groupByGroups(configs []extendedConfigDefinition) map[string][]extendedConfigDefinition {
