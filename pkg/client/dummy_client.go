--- conflicted
+++ resolved
@@ -271,11 +271,6 @@
 	return make([]EntitiesType, 0), nil
 }
 
-<<<<<<< HEAD
 func (c *DummyClient) ListEntities(_ EntitiesType) (EntitiesList, error) {
 	return EntitiesList{}, nil
-=======
-func (c *DummyClient) ListEntities(_ EntitiesType) ([]string, error) {
-	return make([]string, 0), nil
->>>>>>> a739e994
 }