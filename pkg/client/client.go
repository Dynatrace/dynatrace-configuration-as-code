/**
 * @license
 * Copyright 2020 Dynatrace LLC
 * Licensed under the Apache License, Version 2.0 (the "License");
 * you may not use this file except in compliance with the License.
 * You may obtain a copy of the License at
 *
 * http://www.apache.org/licenses/LICENSE-2.0
 *
 * Unless required by applicable law or agreed to in writing, software
 * distributed under the License is distributed on an "AS IS" BASIS,
 * WITHOUT WARRANTIES OR CONDITIONS OF ANY KIND, either express or implied.
 * See the License for the specific language governing permissions and
 * limitations under the License.
 */

package client

import (
	"context"
	"encoding/json"
	"errors"
	"fmt"
	"golang.org/x/oauth2"
	"net/http"
	"net/url"
<<<<<<< HEAD
	"regexp"
=======
	"runtime"
>>>>>>> 1c8146b6
	"strconv"
	"strings"
	"time"

<<<<<<< HEAD
	. "github.com/dynatrace/dynatrace-configuration-as-code/pkg/api"
	"github.com/dynatrace/dynatrace-configuration-as-code/pkg/rest"
	"github.com/dynatrace/dynatrace-configuration-as-code/pkg/util"
	"github.com/dynatrace/dynatrace-configuration-as-code/pkg/util/log"
=======
	"github.com/dynatrace/dynatrace-configuration-as-code/internal/idutils"
	"github.com/dynatrace/dynatrace-configuration-as-code/internal/log"
	"github.com/dynatrace/dynatrace-configuration-as-code/internal/throttle"
	"github.com/dynatrace/dynatrace-configuration-as-code/internal/version"
	version2 "github.com/dynatrace/dynatrace-configuration-as-code/pkg/version"
	"golang.org/x/oauth2/clientcredentials"

	. "github.com/dynatrace/dynatrace-configuration-as-code/pkg/api"
	"github.com/dynatrace/dynatrace-configuration-as-code/pkg/rest"
>>>>>>> 1c8146b6
)

// ConfigClient is responsible for the classic Dynatrace configs. For settings objects, the [SettingsClient] is responsible.
// Each config endpoint is described by an [API] object to describe endpoints, structure, and behavior.
type ConfigClient interface {
	// ListConfigs lists the available configs for an API.
	// It calls the underlying GET endpoint of the API. E.g. for alerting profiles this would be:
	//    GET <environment-url>/api/config/v1/alertingProfiles
	// The result is expressed using a list of Value (id and name tuples).
	ListConfigs(a API) (values []Value, err error)

	// ReadConfigById reads a Dynatrace config identified by id from the given API.
	// It calls the underlying GET endpoint for the API. E.g. for alerting profiles this would be:
	//    GET <environment-url>/api/config/v1/alertingProfiles/<id> ... to get the alerting profile
	ReadConfigById(a API, id string) (json []byte, err error)

	// UpsertConfigByName creates a given Dynatrace config if it doesn't exist and updates it otherwise using its name.
	// It calls the underlying GET, POST, and PUT endpoints for the API. E.g. for alerting profiles this would be:
	//    GET <environment-url>/api/config/v1/alertingProfiles ... to check if the config is already available
	//    POST <environment-url>/api/config/v1/alertingProfiles ... afterwards, if the config is not yet available
	//    PUT <environment-url>/api/config/v1/alertingProfiles/<id> ... instead of POST, if the config is already available
	UpsertConfigByName(a API, name string, payload []byte) (entity DynatraceEntity, err error)

	// UpsertConfigByNonUniqueNameAndId creates a given Dynatrace config if it doesn't exist and updates it based on specific rules if it does not
	// - if only one config with the name exist, behave like any other type and just update this entity
	// - if an exact match is found (same name and same generated UUID) update that entity
	// - if several configs exist, but non match the generated UUID create a new entity with generated UUID
	// It calls the underlying GET and PUT endpoints for the API. E.g. for alerting profiles this would be:
	//	 GET <environment-url>/api/config/v1/alertingProfiles ... to check if the config is already available
	//	 PUT <environment-url>/api/config/v1/alertingProfiles/<id> ... with the given (or found by unique name) entity ID
	UpsertConfigByNonUniqueNameAndId(a API, entityId string, name string, payload []byte) (entity DynatraceEntity, err error)

	// DeleteConfigById removes a given config for a given API using its id.
	// It calls the DELETE endpoint for the API. E.g. for alerting profiles this would be:
	//    DELETE <environment-url>/api/config/v1/alertingProfiles/<id> ... to delete the config
	DeleteConfigById(a API, id string) error

	// ConfigExistsByName checks if a config with the given name exists for the given API.
	// It calls the underlying GET endpoint for the API. E.g. for alerting profiles this would be:
	//    GET <environment-url>/api/config/v1/alertingProfiles
	ConfigExistsByName(a API, name string) (exists bool, id string, err error)
}

// DownloadSettingsObject is the response type for the ListSettings operation
type DownloadSettingsObject struct {
	ExternalId    string          `json:"externalId"`
	SchemaVersion string          `json:"schemaVersion"`
	SchemaId      string          `json:"schemaId"`
	ObjectId      string          `json:"objectId"`
	Scope         string          `json:"scope"`
	Value         json.RawMessage `json:"value"`
}

// ErrSettingNotFound is returned when no settings 2.0 object could be found
var ErrSettingNotFound = errors.New("settings object not found")

// SettingsClient is the abstraction layer for CRUD operations on the Dynatrace Settings API.
// Its design is intentionally not dependent on Monaco objects.
//
// This interface exclusively accesses the [settings api] of Dynatrace.
//
// The base mechanism for all methods is the same:
// We identify objects to be updated/deleted by their external-id. If an object can not be found using its external-id, we assume
// that it does not exist.
// More documentation is written in each method's documentation.
//
// [settings api]: https://www.dynatrace.com/support/help/dynatrace-api/environment-api/settings
type SettingsClient interface {
	// UpsertSettings either creates the supplied object, or updates an existing one.
	// First, we try to find the external-id of the object. If we can't find it, we create the object, if we find it, we
	// update the object.
	UpsertSettings(SettingsObject) (DynatraceEntity, error)

	// ListSchemas returns all schemas that the Dynatrace environment reports
	ListSchemas() (SchemaList, error)

	// ListSettings returns all settings objects for a given schema.
	ListSettings(string, ListSettingsOptions) ([]DownloadSettingsObject, error)

	// GetSettingById returns the setting with the given object ID
	GetSettingById(string) (*DownloadSettingsObject, error)

	// DeleteSettings deletes a settings object giving its object ID
	DeleteSettings(string) error
}

// defaultListSettingsFields  are the fields we are interested in when getting setting objects
const defaultListSettingsFields = "objectId,value,externalId,schemaVersion,schemaId,scope"

// reducedListSettingsFields are the fields we are interested in when getting settings objects but don't care about the
// actual value payload
const reducedListSettingsFields = "objectId,externalId,schemaVersion,schemaId,scope"
const defaultPageSize = "500"
const defaultPageSizeEntities = "4000"

const defaultEntityDurationTimeframeFrom = -5 * 7 * 24 * time.Hour

// Not extracting the last 10 minutes to make sure what we extract is stable
// And avoid extracting more entities than the TotalCount from the first page of extraction
const defaultEntityDurationTimeframeTo = -10 * time.Minute

// ListSettingsOptions are additional options for the ListSettings method
// of the Settings client
type ListSettingsOptions struct {
	// DiscardValue specifies whether the value field of the returned
	// settings object shall be included in the payload
	DiscardValue bool
	// ListSettingsFilter can be set to pre-filter the result given a special logic
	Filter ListSettingsFilter
}

// ListSettingsFilter can be used to filter fetched settings objects with custom criteria, e.g. o.ExternalId == ""
type ListSettingsFilter func(DownloadSettingsObject) bool

// EntitiesClient is the abstraction layer for read-only operations on the Dynatrace Entities v2 API.
// Its design is intentionally not dependent on Monaco objects.
//
// This interface exclusively accesses the [entities api] of Dynatrace.
//
// More documentation is written in each method's documentation.
//
// [entities api]: https://www.dynatrace.com/support/help/dynatrace-api/environment-api/entity-v2
type EntitiesClient interface {

<<<<<<< HEAD
	// ListSchemas returns all schemas that the Dynatrace environment reports
	ListEntitiesTypes() ([]EntitiesType, error)

	// ListEntities returns all settings objects for a given schema.
=======
	// ListEntitiesTypes returns all entities types
	ListEntitiesTypes() ([]EntitiesType, error)

	// ListEntities returns all entities objects for a given type.
>>>>>>> 1c8146b6
	ListEntities(EntitiesType) ([]string, error)
}

//go:generate mockgen -source=client.go -destination=client_mock.go -package=client -imports .=github.com/dynatrace/dynatrace-configuration-as-code/pkg/api DynatraceClient

// Client provides the functionality for performing basic CRUD operations on any Dynatrace API
// supported by monaco.
// It encapsulates the configuration-specific inconsistencies of certain APIs in one place to provide
// a common interface to work with. After all: A user of Client shouldn't care about the
// implementation details of each individual Dynatrace API.
// Its design is intentionally not dependent on the Config and Environment interfaces included in monaco.
// This makes sure, that Client can be used as a base for future tooling, which relies on
// a standardized way to access Dynatrace APIs.
type Client interface {
	ConfigClient
	SettingsClient
	EntitiesClient
}

// DynatraceClient is the default implementation of the HTTP
// client targeting the relevant Dynatrace APIs for Monaco
type DynatraceClient struct {
	// serverVersion is the Dynatrace server version the
	// client will be interacting with
	serverVersion version.Version
	// environmentUrl is the base URL of the Dynatrace server the
	// client will be interacting with
	environmentUrl string
	// client is the HTTP client that will be used by the dynatrace client
	client *http.Client
	// retrySettings specify the retry behavior of the dynatrace client in case something goes wrong
	retrySettings rest.RetrySettings
}

// OauthCredentials holds information for authenticating to Dynatrace
// using Oauth2.0 client credential flow
type OauthCredentials struct {
	ClientID     string
	ClientSecret string
	TokenURL     string
	Scopes       []string
}

var (
	_ EntitiesClient = (*DynatraceClient)(nil)
	_ SettingsClient = (*DynatraceClient)(nil)
	_ ConfigClient   = (*DynatraceClient)(nil)
	_ Client         = (*DynatraceClient)(nil)
)

// WithRetrySettings sets the retry settings to be used by the DynatraceClient
func WithRetrySettings(retrySettings rest.RetrySettings) func(*DynatraceClient) {
	return func(d *DynatraceClient) {
		d.retrySettings = retrySettings
	}
}

// WithServerVersion sets the Dynatrace version of the Dynatrace server/tenant the client will be interacting with
func WithServerVersion(serverVersion version.Version) func(client *DynatraceClient) {
	return func(d *DynatraceClient) {
		d.serverVersion = serverVersion
	}
}

// WithAutoServerVersion can be used to let the client automatically determine the Dynatrace server version
// during creation using NewDynatraceClient. If the server version is already known WithServerVersion should be used
func WithAutoServerVersion() func(client *DynatraceClient) {
	return func(d *DynatraceClient) {
		var serverVersion version.Version
		var err error
		if _, ok := d.client.Transport.(*oauth2.Transport); ok {
			// for platform enabled tenants there is no dedicated version endpoint
			// so this call would need to be "redirected" to the second gen URL, which do not currently resolve
			d.serverVersion = version.UnknownVersion
		} else {
			serverVersion, err = GetDynatraceVersion(d.client, d.environmentUrl)
		}
		if err != nil {
			log.Error("Unable to determine Dynatrace server version: %v", err)
			d.serverVersion = version.UnknownVersion
		} else {
			d.serverVersion = serverVersion
		}
	}
}

// TokenAuthTransport should be used to enable a client
// to use dynatrace token authorization
type TokenAuthTransport struct {
	http.RoundTripper
	header http.Header
}

// NewTokenAuthTransport creates a new http transport to be used for
// token authorization
func NewTokenAuthTransport(baseTransport http.RoundTripper, token string) *TokenAuthTransport {
	if baseTransport == nil {
		baseTransport = http.DefaultTransport
	}
	t := &TokenAuthTransport{
		RoundTripper: baseTransport,
		header:       http.Header{},
	}
	t.setHeader("Authorization", "Api-Token "+token)
	t.setHeader("User-Agent", "Dynatrace Monitoring as Code/"+version2.MonitoringAsCode+" "+(runtime.GOOS+" "+runtime.GOARCH))
	return t
}

func (t *TokenAuthTransport) RoundTrip(req *http.Request) (*http.Response, error) {
	// Add the custom headers to the request
	for k, v := range t.header {
		req.Header[k] = v
	}
	return t.RoundTripper.RoundTrip(req)
}

func (t *TokenAuthTransport) setHeader(key, value string) {
	t.header.Set(key, value)
}

// NewTokenAuthClient creates a new HTTP client that supports token based authorization
func NewTokenAuthClient(token string) *http.Client {
	if !isNewDynatraceTokenFormat(token) {
		log.Warn("You used an old token format. Please consider switching to the new 1.205+ token format.")
		log.Warn("More information: https://www.dynatrace.com/support/help/dynatrace-api/basics/dynatrace-api-authentication")
	}
	return &http.Client{Transport: NewTokenAuthTransport(nil, token)}
}

// NewOAuthClient creates a new HTTP client that supports OAuth2 client credentials based authorization
func NewOAuthClient(oauthConfig OauthCredentials) *http.Client {
	config := clientcredentials.Config{
		ClientID:     oauthConfig.ClientID,
		ClientSecret: oauthConfig.ClientSecret,
		TokenURL:     oauthConfig.TokenURL,
		Scopes:       oauthConfig.Scopes,
	}
	return config.Client(context.TODO())
}

// NewDynatraceClient creates a new DynatraceClient.
// It takes a http.Client to do its HTTP communication, a URL to the targeting Dynatrace
// environment and an optional list of options to further configure the behavior of the client
// It is also allowed to pass nil as httpClient
func NewDynatraceClient(httpClient *http.Client, environmentURL string, opts ...func(dynatraceClient *DynatraceClient)) (*DynatraceClient, error) {
	environmentURL = strings.TrimSuffix(environmentURL, "/")
	parsedUrl, err := url.ParseRequestURI(environmentURL)
	if err != nil {
		return nil, fmt.Errorf("environment url %q was not valid: %w", environmentURL, err)
	}

	if parsedUrl.Host == "" {
		return nil, fmt.Errorf("no host specified in the url %q", environmentURL)
	}

	if parsedUrl.Scheme != "https" {
		log.Warn("You are using an insecure connection (%s). Consider switching to HTTPS.", parsedUrl.Scheme)
	}

	if httpClient == nil {
		httpClient = &http.Client{}
	}

	dtClient := &DynatraceClient{
		environmentUrl: environmentURL,
		client:         httpClient,
		retrySettings:  rest.DefaultRetrySettings,
		serverVersion:  version.Version{},
	}

	for _, o := range opts {
		o(dtClient)
	}

	return dtClient, nil
}

func isNewDynatraceTokenFormat(token string) bool {
	return strings.HasPrefix(token, "dt0c01.") && strings.Count(token, ".") == 2
}

func (d *DynatraceClient) UpsertSettings(obj SettingsObject) (DynatraceEntity, error) {

	// special handling for updating settings 2.0 objects on tenants with version pre 1.262.0
	// Tenants with versions < 1.262 are not able to handle updates of existing
	// settings 2.0 objects that are non-deletable.
	// So we check if the object with originObjectID already exists, if yes and the tenant is older than 1.262
	// then we cannot perform the upsert operation
	if !d.serverVersion.Invalid() && d.serverVersion.SmallerThan(version.Version{Major: 1, Minor: 262, Patch: 0}) {
		fetchedSettingObj, err := d.GetSettingById(obj.OriginObjectId)
		if err != nil && !errors.Is(err, ErrSettingNotFound) {
			return DynatraceEntity{}, fmt.Errorf("unable to fetch settings object with object id %q: %w", obj.OriginObjectId, err)
		}
		if fetchedSettingObj != nil {
			log.Warn("Unable to update Settings 2.0 object of schema %q and object id %q on Dynatrace environment with a version < 1.262.0", obj.SchemaId, obj.OriginObjectId)
			return DynatraceEntity{
				Id:   fetchedSettingObj.ObjectId,
				Name: fetchedSettingObj.ObjectId,
			}, nil
		}
	}

	externalId := idutils.GenerateExternalID(obj.SchemaId, obj.Id)
	// special handling of this Settings object.
	// It is delete-protected BUT has a key property which is internally
	// used to find the object to be updated
	if obj.SchemaId == "builtin:oneagent.features" {
		externalId = ""
		obj.OriginObjectId = ""
	}
	payload, err := buildPostRequestPayload(obj, externalId)
	if err != nil {
		return DynatraceEntity{}, fmt.Errorf("failed to build settings object for upsert: %w", err)
	}

	requestUrl := d.environmentUrl + pathSettingsObjects

	resp, err := rest.SendWithRetryWithInitialTry(d.client, rest.Post, obj.Id, requestUrl, payload, d.retrySettings.Normal)
	if err != nil {
		return DynatraceEntity{}, fmt.Errorf("failed to upsert dynatrace obj: %w", err)
	}

	if !success(resp) {
		return DynatraceEntity{}, fmt.Errorf("failed to upsert settings object with externalId %s (HTTP %d)!\n\tResponse was: %s", externalId, resp.StatusCode, string(resp.Body))
	}

	entity, err := parsePostResponse(resp)
	if err != nil {
		return DynatraceEntity{}, fmt.Errorf("failed to parse response: %w", err)
	}

	log.Debug("\tUpserted object %s (%s) with externalId %s", obj.Id, obj.SchemaId, externalId)
	return entity, nil
}

func (d *DynatraceClient) ListConfigs(api API) (values []Value, err error) {

	fullUrl := api.CreateURL(d.environmentUrl)
	values, err = getExistingValuesFromEndpoint(d.client, api, fullUrl, d.retrySettings)
	return values, err
}

func (d *DynatraceClient) ReadConfigById(api API, id string) (json []byte, err error) {
	var dtUrl string
	isSingleConfigurationApi := api.SingleConfiguration

	if isSingleConfigurationApi {
		dtUrl = api.CreateURL(d.environmentUrl)
	} else {
		dtUrl = api.CreateURL(d.environmentUrl) + "/" + url.PathEscape(id)
	}

	response, err := rest.Get(d.client, dtUrl)

	if err != nil {
		return nil, err
	}

	if !success(response) {
		return nil, fmt.Errorf("failed to get existing config for api %v (HTTP %v)!\n    Response was: %v", api.ID, response.StatusCode, string(response.Body))
	}

	return response.Body, nil
}

func (d *DynatraceClient) DeleteConfigById(api API, id string) error {

	return rest.DeleteConfig(d.client, api.CreateURL(d.environmentUrl), id)
}

func (d *DynatraceClient) ConfigExistsByName(api API, name string) (exists bool, id string, err error) {
	apiURL := api.CreateURL(d.environmentUrl)
	existingObjectId, err := getObjectIdIfAlreadyExists(d.client, api, apiURL, name, d.retrySettings)
	return existingObjectId != "", existingObjectId, err
}

func (d *DynatraceClient) UpsertConfigByName(api API, name string, payload []byte) (entity DynatraceEntity, err error) {

	if api.ID == "extension" {
		fullUrl := api.CreateURL(d.environmentUrl)
		return uploadExtension(d.client, fullUrl, name, payload)
	}
	return upsertDynatraceObject(d.client, d.environmentUrl, name, api, payload, d.retrySettings)
}

func (d *DynatraceClient) UpsertConfigByNonUniqueNameAndId(api API, entityId string, name string, payload []byte) (entity DynatraceEntity, err error) {
	return upsertDynatraceEntityByNonUniqueNameAndId(d.client, d.environmentUrl, entityId, name, api, payload, d.retrySettings)
}

// SchemaListResponse is the response type returned by the ListSchemas operation
type SchemaListResponse struct {
	Items      SchemaList `json:"items"`
	TotalCount int        `json:"totalCount"`
}
type SchemaList []struct {
	SchemaId string `json:"schemaId"`
}

func (d *DynatraceClient) ListSchemas() (SchemaList, error) {
	u, err := url.Parse(d.environmentUrl + pathSchemas)
	if err != nil {
		return nil, fmt.Errorf("failed to parse url: %w", err)
	}

	// getting all schemas does not have pagination
	resp, err := rest.Get(d.client, u.String())
	if err != nil {
		return nil, fmt.Errorf("failed to GET schemas: %w", err)
	}

	if !success(resp) {
		return nil, fmt.Errorf("request failed with HTTP (%d).\n\tResponse content: %s", resp.StatusCode, string(resp.Body))
	}

	var result SchemaListResponse
	err = json.Unmarshal(resp.Body, &result)
	if err != nil {
		return nil, fmt.Errorf("failed to unmarshal response: %w", err)
	}

	if result.TotalCount != len(result.Items) {
		log.Warn("Total count of settings 2.0 schemas (=%d) does not match with count of actually downloaded settings 2.0 schemas (=%d)", result.TotalCount, len(result.Items))
	}

	return result.Items, nil
}

func (d *DynatraceClient) GetSettingById(objectId string) (*DownloadSettingsObject, error) {
	u, err := url.Parse(d.environmentUrl + pathSettingsObjects + "/" + objectId)
	if err != nil {
		return nil, fmt.Errorf("failed to parse URL '%s': %w", d.environmentUrl+pathSettingsObjects, err)
	}

	resp, err := rest.Get(d.client, u.String())
	if err != nil {
		return nil, fmt.Errorf("failed to GET settings object with object id %q: %w", objectId, err)
	}

	if !success(resp) {
		// special case of settings API: If you give it any object ID for a setting object that does not exist, it will give back 400 BadRequest instead
		// of 404 Not found. So we interpret both status codes, 400 and 404, as "not found"
		if resp.StatusCode == http.StatusBadRequest || resp.StatusCode == http.StatusNotFound {
			return nil, ErrSettingNotFound
		}
		return nil, fmt.Errorf("request failed with HTTP (%d).\n\tResponse content: %s", resp.StatusCode, string(resp.Body))
	}

	var result DownloadSettingsObject
	if err = json.Unmarshal(resp.Body, &result); err != nil {
		return nil, fmt.Errorf("failed to unmarshal response: %w", err)
	}

	return &result, nil
}

func (d *DynatraceClient) ListSettings(schemaId string, opts ListSettingsOptions) ([]DownloadSettingsObject, error) {
	log.Debug("Downloading all settings for schema %s", schemaId)

	listSettingsFields := defaultListSettingsFields
	if opts.DiscardValue {
		listSettingsFields = reducedListSettingsFields
	}
	params := url.Values{
		"schemaIds": []string{schemaId},
		"pageSize":  []string{defaultPageSize},
		"fields":    []string{listSettingsFields},
	}

	result := make([]DownloadSettingsObject, 0)

	addToResult := func(body []byte) (int, int, error) {
		var parsed struct {
			Items []DownloadSettingsObject `json:"items"`
		}
		if err := json.Unmarshal(body, &parsed); err != nil {
			return 0, len(result), fmt.Errorf("failed to unmarshal response: %w", err)
		}

		// eventually apply filter
		if opts.Filter == nil {
			result = append(result, parsed.Items...)
		} else {
			for _, i := range parsed.Items {
				if opts.Filter(i) {
					result = append(result, i)
				}
			}
		}

		return len(parsed.Items), len(result), nil
	}

<<<<<<< HEAD
	_, err := d.ListPaginated(pathSettingsObjects, params, schemaId, addToResult)
=======
	_, err := d.listPaginated(pathSettingsObjects, params, schemaId, addToResult)
>>>>>>> 1c8146b6

	if err != nil {
		return nil, err
	}

	return result, nil
}

type EntitiesTypeListResponse struct {
	Types []EntitiesType `json:"types"`
}
type EntitiesType struct {
	EntitiesTypeId  string                   `json:"type"`
	ToRelationships []map[string]interface{} `json:"toRelationships"`
	Properties      []map[string]interface{} `json:"properties"`
}

func (d *DynatraceClient) ListEntitiesTypes() ([]EntitiesType, error) {

	params := url.Values{
		"pageSize": []string{defaultPageSize},
	}

	result := make([]EntitiesType, 0)

	addToResult := func(body []byte) (int, int, error) {
		var parsed EntitiesTypeListResponse

		if err1 := json.Unmarshal(body, &parsed); err1 != nil {
			return 0, len(result), fmt.Errorf("failed to unmarshal response: %w", err1)
		}

		result = append(result, parsed.Types...)

		return len(parsed.Types), len(result), nil
	}

<<<<<<< HEAD
	_, err := d.ListPaginated(pathEntitiesTypes, params, "EntityTypeList", addToResult)
=======
	_, err := d.listPaginated(pathEntitiesTypes, params, "EntityTypeList", addToResult)
>>>>>>> 1c8146b6

	if err != nil {
		return nil, err
	}

	return result, nil
}

type EntityListResponseRaw struct {
	Entities []json.RawMessage `json:"entities"`
}

<<<<<<< HEAD
func GenTimeframeUnixMilliString(duration time.Duration) string {
=======
func genTimeframeUnixMilliString(duration time.Duration) string {
>>>>>>> 1c8146b6
	return strconv.FormatInt(time.Now().Add(duration).UnixMilli(), 10)
}

func (d *DynatraceClient) ListEntities(entitiesType EntitiesType) ([]string, error) {

	entityType := entitiesType.EntitiesTypeId
	log.Debug("Downloading all entities for entities Type %s", entityType)

	result := make([]string, 0)

	addToResult := func(body []byte) (int, int, error) {
		var parsedRaw EntityListResponseRaw

		if err1 := json.Unmarshal(body, &parsedRaw); err1 != nil {
			return 0, len(result), fmt.Errorf("failed to unmarshal response: %w", err1)
		}

		entitiesContentList := make([]string, len(parsedRaw.Entities))

		for idx, str := range parsedRaw.Entities {
			entitiesContentList[idx] = string(str)
		}

		result = append(result, entitiesContentList...)

		return len(parsedRaw.Entities), len(result), nil
	}

<<<<<<< HEAD
	run_extraction := true
	ignoreProperties := []string{}

	for run_extraction {
		params := url.Values{
			"entitySelector": []string{"type(\"" + entityType + "\")"},
			"pageSize":       []string{defaultPageSizeEntities},
			"fields":         []string{getEntitiesTypeFields(entitiesType, ignoreProperties)},
			"from":           []string{GenTimeframeUnixMilliString(defaultEntityDurationTimeframeFrom)},
			"to":             []string{GenTimeframeUnixMilliString(defaultEntityDurationTimeframeTo)},
		}
		resp, err := d.ListPaginated(pathEntitiesObjects, params, entityType, addToResult)

		if err != nil {
			retryWithIgnore := false
			retryWithIgnore, ignoreProperties = validateForPropertyErrors(resp, ignoreProperties, entityType)

			if retryWithIgnore {

			} else {
				return nil, err
			}
		} else {
			run_extraction = false
=======
	runExtraction := true
	ignoreProperties := []string{}

	for runExtraction {
		params := genListEntitiesParams(entityType, entitiesType, ignoreProperties)
		resp, err := d.listPaginated(pathEntitiesObjects, params, entityType, addToResult)

		runExtraction, ignoreProperties, err = handleListEntitiesError(entityType, resp, runExtraction, ignoreProperties, err)

		if err != nil {
			return nil, err
>>>>>>> 1c8146b6
		}
	}

	return result, nil
}

<<<<<<< HEAD
type ErrorResponseStruct struct {
	ErrorResponse ErrorResponse `json:"error"`
}

type ErrorResponse struct {
	ErrorCode               int                   `json:"code"`
	Message                 string                `json:"message"`
	ConstraintViolationList []ConstraintViolation `json:"constraintViolations"`
}

type ConstraintViolation struct {
	Path              string `json:"path"`
	Message           string `json:"message"`
	ParameterLocation string `json:"parameterLocation"`
	Location          string `json:"location"`
}

func validateForPropertyErrors(resp rest.Response, ignoreProperties []string, entityType string) (bool, []string) {
	retryWithIgnore := false

	var errorResponse ErrorResponseStruct
	err2 := json.Unmarshal(resp.Body, &errorResponse)

	if err2 == nil {
		if errorResponse.ErrorResponse.ErrorCode == 400 {
			constraintViolationList := errorResponse.ErrorResponse.ConstraintViolationList
			for _, constraintViolation := range constraintViolationList {
				if constraintViolation.Path == "fields" {
					re := regexp.MustCompile(`'([^']+)'.*`)
					matches := re.FindStringSubmatch(constraintViolation.Message)
					if len(matches) >= 2 {
						if contains(ignoreProperties, matches[1]) {
							continue
						}
						ignoreProperties = append(ignoreProperties, matches[1])
						throttleTooManyRequests("Property error in type: %s: will not extract: %s", entityType, matches[1])
						retryWithIgnore = true
					}
				}
			}
		}
	}

	return retryWithIgnore, ignoreProperties
}

func (d *DynatraceClient) ListPaginated(urlPath string, params url.Values, logLabel string,
	addToResult func(body []byte) (int, int, error)) (rest.Response, error) {

	var resp rest.Response
	startTime := time.Now()
	receivedCount := 0
	totalReceivedCount := 0

	u, err := buildUrl(d.environmentUrl, urlPath, params)
	if err != nil {
		return resp, err
	}

	resp, err = d.runAndProcessResponse(u, addToResult, &receivedCount, &totalReceivedCount, urlPath, logLabel)
	if err != nil {
		return resp, err
=======
func (d *DynatraceClient) listPaginated(urlPath string, params url.Values, logLabel string,
	addToResult func(body []byte) (int, int, error)) (rest.Response, error) {

	var resp rest.Response
	startTime := time.Now()
	receivedCount := 0
	totalReceivedCount := 0

	u, err := buildUrl(d.environmentUrl, urlPath, params)
	if err != nil {
		return resp, RespError{
			Err:        err,
			StatusCode: 0,
		}
	}

	resp, receivedCount, totalReceivedCount, _, err = d.runAndProcessResponse(false, u, addToResult, receivedCount, totalReceivedCount, urlPath)
	if err != nil {
		return resp, RespError{
			Err:        err,
			StatusCode: resp.StatusCode,
		}
>>>>>>> 1c8146b6
	}

	nbCalls := 1
	lastLogTime := time.Now()
	expectedTotalCount := resp.TotalCount
	nextPageKey := resp.NextPageKey
	emptyResponseRetryCount := 0

	for {

		if nextPageKey != "" {
			logLongRunningExtractionProgress(&lastLogTime, startTime, nbCalls, resp, logLabel)

			u = rest.AddNextPageQueryParams(u, nextPageKey)
<<<<<<< HEAD

			resp, err = d.runAndProcessResponse(u, addToResult, &receivedCount, &totalReceivedCount, urlPath, logLabel)
			if err != nil {
				return resp, err
			}

			retry, err := isRetryOnEmptyResponse(receivedCount, &emptyResponseRetryCount, resp)
			if err != nil {
				return resp, err
			}

=======

			var isLastAvailablePage bool
			resp, receivedCount, totalReceivedCount, isLastAvailablePage, err = d.runAndProcessResponse(true, u, addToResult, receivedCount, totalReceivedCount, urlPath)
			if err != nil {
				return resp, RespError{
					Err:        err,
					StatusCode: resp.StatusCode,
				}
			}
			if isLastAvailablePage {
				break
			}

			retry := false
			retry, emptyResponseRetryCount, err = isRetryOnEmptyResponse(receivedCount, emptyResponseRetryCount, resp)
			if err != nil {
				return resp, RespError{
					Err:        err,
					StatusCode: resp.StatusCode,
				}
			}

>>>>>>> 1c8146b6
			if retry {
				continue
			} else {
				validateWrongCountExtracted(resp, totalReceivedCount, expectedTotalCount, urlPath, logLabel, nextPageKey, params)

				nextPageKey = resp.NextPageKey
				nbCalls++
				emptyResponseRetryCount = 0
			}

		} else {

			break
		}
	}

	return resp, nil
<<<<<<< HEAD

}

const emptyResponseRetryMax = 10

func isRetryOnEmptyResponse(receivedCount int, emptyResponseRetryCount *int, resp rest.Response) (bool, error) {
	if receivedCount == 0 {
		if *emptyResponseRetryCount < emptyResponseRetryMax {
			*emptyResponseRetryCount++
			throttleTooManyRequests("Received empty array response, retrying with same nextPageKey (HTTP: %d) ", resp.StatusCode)
			return true, nil
		} else {
			return false, fmt.Errorf("received too many empty responses (=%d)", *emptyResponseRetryCount)
		}
	}

	return false, nil
}

func (d *DynatraceClient) runAndProcessResponse(u *url.URL,
	addToResult func(body []byte) (int, int, error),
	receivedCount *int, totalReceivedCount *int, urlPath string, logLabel string) (rest.Response, error) {

	resp, err := rest.GetWithRetry(d.client, u.String(), d.token, d.retrySettings.Normal)
	err = validateRespErrors(err, resp, urlPath, logLabel)
	if err != nil {
		return resp, err
	}

	*receivedCount, *totalReceivedCount, err = addToResult(resp.Body)

	return resp, err
}

func buildUrl(environmentUrl, urlPath string, params url.Values) (*url.URL, error) {
	u, err := url.Parse(environmentUrl + urlPath)
	if err != nil {
		return nil, fmt.Errorf("failed to parse URL '%s': %w", environmentUrl+urlPath, err)
	}

	u.RawQuery = params.Encode()

	return u, nil
}

func validateRespErrors(err error, resp rest.Response, urlPath string, logLabel string) error {
	if err != nil {
		return err
	}

	if !success(resp) {
		return fmt.Errorf("Failed to get further data from api: %v for: %s (HTTP %d)!\n    response was: %s", urlPath, logLabel, resp.StatusCode, string(resp.Body))
	}
	return nil
}

func validateWrongCountExtracted(resp rest.Response, totalReceivedCount int, expectedTotalCount int, urlPath string, logLabel string, nextPageKey string, params url.Values) {
	if resp.NextPageKey == "" && totalReceivedCount != expectedTotalCount {
		log.Warn("Total count of items from api: %v for: %s does not match with count of actually downloaded items. Expected: %d Got: %d, last next page key received: %s \n   params: %v", urlPath, logLabel, expectedTotalCount, totalReceivedCount, nextPageKey, params)
	}
}

func logLongRunningExtractionProgress(lastLogTime *time.Time, startTime time.Time, nbCalls int, resp rest.Response, logLabel string) {
	if time.Since(*lastLogTime).Minutes() >= 1 {
		*lastLogTime = time.Now()
		nbItemsMessage := ""
		ETAMessage := ""
		runningMinutes := time.Since(startTime).Minutes()
		nbCallsPerMinute := (float64(nbCalls) / runningMinutes)
		if resp.PageSize > 0 && resp.TotalCount > 0 {
			nbProcessed := (nbCalls * resp.PageSize)
			nbLeft := resp.TotalCount - nbProcessed
			ETAMinutes := float64(nbLeft) / (nbCallsPerMinute * float64(resp.PageSize))
			nbItemsMessage = fmt.Sprintf(", processed %d of %d at %d items/call and", nbProcessed, resp.TotalCount, resp.PageSize)
			ETAMessage = fmt.Sprintf("ETA: %.1f minutes", (ETAMinutes))
		}

		log.Debug("Running extration of: %s for %.1f minutes%s %.1f call/minute. %s", logLabel, runningMinutes, nbItemsMessage, nbCallsPerMinute, ETAMessage)
	}
}
=======
>>>>>>> 1c8146b6

// Avoid HTTP codes like:  403, 429, 500 with redirect, etc
func throttleTooManyRequests(message string, a ...any) {
	log.Debug("%s, waiting 2 seconds to avoid Too Many Request errors", fmt.Sprintf(message, a...))
	time.Sleep(time.Second * 2)
}

func (d *DynatraceClient) DeleteSettings(objectID string) error {
	u, err := url.Parse(d.environmentUrl + pathSettingsObjects)
	if err != nil {
		return fmt.Errorf("failed to parse URL '%s': %w", d.environmentUrl+pathSettingsObjects, err)
	}

	return rest.DeleteConfig(d.client, u.String(), objectID)

}

const emptyResponseRetryMax = 10

func isRetryOnEmptyResponse(receivedCount int, emptyResponseRetryCount int, resp rest.Response) (bool, int, error) {
	if receivedCount == 0 {
		if emptyResponseRetryCount < emptyResponseRetryMax {
			emptyResponseRetryCount++
			throttle.ThrottleCallAfterError(emptyResponseRetryCount, "Received empty array response, retrying with same nextPageKey (HTTP: %d) ", resp.StatusCode)
			return true, emptyResponseRetryCount, nil
		} else {
			return false, emptyResponseRetryCount, fmt.Errorf("received too many empty responses (=%d)", emptyResponseRetryCount)
		}
	}

	return false, emptyResponseRetryCount, nil
}

func (d *DynatraceClient) runAndProcessResponse(isNextCall bool, u *url.URL,
	addToResult func(body []byte) (int, int, error),
	receivedCount int, totalReceivedCount int, urlPath string) (rest.Response, int, int, bool, error) {
	isLastAvailablePage := false

	resp, err := rest.GetWithRetry(d.client, u.String(), d.retrySettings.Normal)
	isLastAvailablePage, err = validateRespErrors(isNextCall, err, resp, urlPath)
	if err != nil || isLastAvailablePage {
		return resp, receivedCount, totalReceivedCount, isLastAvailablePage, err
	}

	receivedCount, totalReceivedCount, err = addToResult(resp.Body)

	return resp, receivedCount, totalReceivedCount, isLastAvailablePage, err
}

func buildUrl(environmentUrl, urlPath string, params url.Values) (*url.URL, error) {
	u, err := url.Parse(environmentUrl + urlPath)
	if err != nil {
		return nil, fmt.Errorf("failed to parse URL '%s': %w", environmentUrl+urlPath, err)
	}

	u.RawQuery = params.Encode()

	return u, nil
}

func validateRespErrors(isNextCall bool, err error, resp rest.Response, urlPath string) (bool, error) {
	if err != nil {
		return false, err
	}
	isLastAvailablePage := false
	if success(resp) {
		return false, nil

	} else if isNextCall {
		if resp.StatusCode == http.StatusBadRequest {
			isLastAvailablePage = true
			log.Warn("Failed to get additional data from paginated API %s - pages may have been removed during request.\n    Response was: %s", urlPath, string(resp.Body))
			return isLastAvailablePage, nil
		} else {
			return isLastAvailablePage, fmt.Errorf("failed to get further data from paginated API %s (HTTP %d)!\n    Response was: %s", urlPath, resp.StatusCode, string(resp.Body))
		}
	} else {
		return isLastAvailablePage, fmt.Errorf("failed to get data from paginated API %s (HTTP %d)!\n    Response was: %s", urlPath, resp.StatusCode, string(resp.Body))
	}

}

func validateWrongCountExtracted(resp rest.Response, totalReceivedCount int, expectedTotalCount int, urlPath string, logLabel string, nextPageKey string, params url.Values) {
	if resp.NextPageKey == "" && totalReceivedCount != expectedTotalCount {
		log.Warn("Total count of items from api: %v for: %s does not match with count of actually downloaded items. Expected: %d Got: %d, last next page key received: %s \n   params: %v", urlPath, logLabel, expectedTotalCount, totalReceivedCount, nextPageKey, params)
	}
}

func logLongRunningExtractionProgress(lastLogTime *time.Time, startTime time.Time, nbCalls int, resp rest.Response, logLabel string) {
	if time.Since(*lastLogTime).Minutes() >= 1 {
		*lastLogTime = time.Now()
		nbItemsMessage := ""
		ETAMessage := ""
		runningMinutes := time.Since(startTime).Minutes()
		nbCallsPerMinute := (float64(nbCalls) / runningMinutes)
		if resp.PageSize > 0 && resp.TotalCount > 0 {
			nbProcessed := (nbCalls * resp.PageSize)
			nbLeft := resp.TotalCount - nbProcessed
			ETAMinutes := float64(nbLeft) / (nbCallsPerMinute * float64(resp.PageSize))
			nbItemsMessage = fmt.Sprintf(", processed %d of %d at %d items/call and", nbProcessed, resp.TotalCount, resp.PageSize)
			ETAMessage = fmt.Sprintf("ETA: %.1f minutes", (ETAMinutes))
		}

		log.Debug("Running extration of: %s for %.1f minutes%s %.1f call/minute. %s", logLabel, runningMinutes, nbItemsMessage, nbCallsPerMinute, ETAMessage)
	}
}<|MERGE_RESOLUTION|>--- conflicted
+++ resolved
@@ -21,24 +21,15 @@
 	"encoding/json"
 	"errors"
 	"fmt"
-	"golang.org/x/oauth2"
 	"net/http"
 	"net/url"
-<<<<<<< HEAD
-	"regexp"
-=======
 	"runtime"
->>>>>>> 1c8146b6
 	"strconv"
 	"strings"
 	"time"
 
-<<<<<<< HEAD
-	. "github.com/dynatrace/dynatrace-configuration-as-code/pkg/api"
-	"github.com/dynatrace/dynatrace-configuration-as-code/pkg/rest"
-	"github.com/dynatrace/dynatrace-configuration-as-code/pkg/util"
-	"github.com/dynatrace/dynatrace-configuration-as-code/pkg/util/log"
-=======
+	"golang.org/x/oauth2"
+
 	"github.com/dynatrace/dynatrace-configuration-as-code/internal/idutils"
 	"github.com/dynatrace/dynatrace-configuration-as-code/internal/log"
 	"github.com/dynatrace/dynatrace-configuration-as-code/internal/throttle"
@@ -48,7 +39,6 @@
 
 	. "github.com/dynatrace/dynatrace-configuration-as-code/pkg/api"
 	"github.com/dynatrace/dynatrace-configuration-as-code/pkg/rest"
->>>>>>> 1c8146b6
 )
 
 // ConfigClient is responsible for the classic Dynatrace configs. For settings objects, the [SettingsClient] is responsible.
@@ -173,17 +163,10 @@
 // [entities api]: https://www.dynatrace.com/support/help/dynatrace-api/environment-api/entity-v2
 type EntitiesClient interface {
 
-<<<<<<< HEAD
-	// ListSchemas returns all schemas that the Dynatrace environment reports
-	ListEntitiesTypes() ([]EntitiesType, error)
-
-	// ListEntities returns all settings objects for a given schema.
-=======
 	// ListEntitiesTypes returns all entities types
 	ListEntitiesTypes() ([]EntitiesType, error)
 
 	// ListEntities returns all entities objects for a given type.
->>>>>>> 1c8146b6
 	ListEntities(EntitiesType) ([]string, error)
 }
 
@@ -576,11 +559,7 @@
 		return len(parsed.Items), len(result), nil
 	}
 
-<<<<<<< HEAD
-	_, err := d.ListPaginated(pathSettingsObjects, params, schemaId, addToResult)
-=======
 	_, err := d.listPaginated(pathSettingsObjects, params, schemaId, addToResult)
->>>>>>> 1c8146b6
 
 	if err != nil {
 		return nil, err
@@ -618,11 +597,7 @@
 		return len(parsed.Types), len(result), nil
 	}
 
-<<<<<<< HEAD
-	_, err := d.ListPaginated(pathEntitiesTypes, params, "EntityTypeList", addToResult)
-=======
 	_, err := d.listPaginated(pathEntitiesTypes, params, "EntityTypeList", addToResult)
->>>>>>> 1c8146b6
 
 	if err != nil {
 		return nil, err
@@ -635,11 +610,7 @@
 	Entities []json.RawMessage `json:"entities"`
 }
 
-<<<<<<< HEAD
-func GenTimeframeUnixMilliString(duration time.Duration) string {
-=======
 func genTimeframeUnixMilliString(duration time.Duration) string {
->>>>>>> 1c8146b6
 	return strconv.FormatInt(time.Now().Add(duration).UnixMilli(), 10)
 }
 
@@ -668,32 +639,6 @@
 		return len(parsedRaw.Entities), len(result), nil
 	}
 
-<<<<<<< HEAD
-	run_extraction := true
-	ignoreProperties := []string{}
-
-	for run_extraction {
-		params := url.Values{
-			"entitySelector": []string{"type(\"" + entityType + "\")"},
-			"pageSize":       []string{defaultPageSizeEntities},
-			"fields":         []string{getEntitiesTypeFields(entitiesType, ignoreProperties)},
-			"from":           []string{GenTimeframeUnixMilliString(defaultEntityDurationTimeframeFrom)},
-			"to":             []string{GenTimeframeUnixMilliString(defaultEntityDurationTimeframeTo)},
-		}
-		resp, err := d.ListPaginated(pathEntitiesObjects, params, entityType, addToResult)
-
-		if err != nil {
-			retryWithIgnore := false
-			retryWithIgnore, ignoreProperties = validateForPropertyErrors(resp, ignoreProperties, entityType)
-
-			if retryWithIgnore {
-
-			} else {
-				return nil, err
-			}
-		} else {
-			run_extraction = false
-=======
 	runExtraction := true
 	ignoreProperties := []string{}
 
@@ -705,61 +650,13 @@
 
 		if err != nil {
 			return nil, err
->>>>>>> 1c8146b6
 		}
 	}
 
 	return result, nil
 }
 
-<<<<<<< HEAD
-type ErrorResponseStruct struct {
-	ErrorResponse ErrorResponse `json:"error"`
-}
-
-type ErrorResponse struct {
-	ErrorCode               int                   `json:"code"`
-	Message                 string                `json:"message"`
-	ConstraintViolationList []ConstraintViolation `json:"constraintViolations"`
-}
-
-type ConstraintViolation struct {
-	Path              string `json:"path"`
-	Message           string `json:"message"`
-	ParameterLocation string `json:"parameterLocation"`
-	Location          string `json:"location"`
-}
-
-func validateForPropertyErrors(resp rest.Response, ignoreProperties []string, entityType string) (bool, []string) {
-	retryWithIgnore := false
-
-	var errorResponse ErrorResponseStruct
-	err2 := json.Unmarshal(resp.Body, &errorResponse)
-
-	if err2 == nil {
-		if errorResponse.ErrorResponse.ErrorCode == 400 {
-			constraintViolationList := errorResponse.ErrorResponse.ConstraintViolationList
-			for _, constraintViolation := range constraintViolationList {
-				if constraintViolation.Path == "fields" {
-					re := regexp.MustCompile(`'([^']+)'.*`)
-					matches := re.FindStringSubmatch(constraintViolation.Message)
-					if len(matches) >= 2 {
-						if contains(ignoreProperties, matches[1]) {
-							continue
-						}
-						ignoreProperties = append(ignoreProperties, matches[1])
-						throttleTooManyRequests("Property error in type: %s: will not extract: %s", entityType, matches[1])
-						retryWithIgnore = true
-					}
-				}
-			}
-		}
-	}
-
-	return retryWithIgnore, ignoreProperties
-}
-
-func (d *DynatraceClient) ListPaginated(urlPath string, params url.Values, logLabel string,
+func (d *DynatraceClient) listPaginated(urlPath string, params url.Values, logLabel string,
 	addToResult func(body []byte) (int, int, error)) (rest.Response, error) {
 
 	var resp rest.Response
@@ -769,23 +666,6 @@
 
 	u, err := buildUrl(d.environmentUrl, urlPath, params)
 	if err != nil {
-		return resp, err
-	}
-
-	resp, err = d.runAndProcessResponse(u, addToResult, &receivedCount, &totalReceivedCount, urlPath, logLabel)
-	if err != nil {
-		return resp, err
-=======
-func (d *DynatraceClient) listPaginated(urlPath string, params url.Values, logLabel string,
-	addToResult func(body []byte) (int, int, error)) (rest.Response, error) {
-
-	var resp rest.Response
-	startTime := time.Now()
-	receivedCount := 0
-	totalReceivedCount := 0
-
-	u, err := buildUrl(d.environmentUrl, urlPath, params)
-	if err != nil {
 		return resp, RespError{
 			Err:        err,
 			StatusCode: 0,
@@ -798,7 +678,6 @@
 			Err:        err,
 			StatusCode: resp.StatusCode,
 		}
->>>>>>> 1c8146b6
 	}
 
 	nbCalls := 1
@@ -813,19 +692,6 @@
 			logLongRunningExtractionProgress(&lastLogTime, startTime, nbCalls, resp, logLabel)
 
 			u = rest.AddNextPageQueryParams(u, nextPageKey)
-<<<<<<< HEAD
-
-			resp, err = d.runAndProcessResponse(u, addToResult, &receivedCount, &totalReceivedCount, urlPath, logLabel)
-			if err != nil {
-				return resp, err
-			}
-
-			retry, err := isRetryOnEmptyResponse(receivedCount, &emptyResponseRetryCount, resp)
-			if err != nil {
-				return resp, err
-			}
-
-=======
 
 			var isLastAvailablePage bool
 			resp, receivedCount, totalReceivedCount, isLastAvailablePage, err = d.runAndProcessResponse(true, u, addToResult, receivedCount, totalReceivedCount, urlPath)
@@ -848,7 +714,6 @@
 				}
 			}
 
->>>>>>> 1c8146b6
 			if retry {
 				continue
 			} else {
@@ -866,39 +731,48 @@
 	}
 
 	return resp, nil
-<<<<<<< HEAD
+}
+
+func (d *DynatraceClient) DeleteSettings(objectID string) error {
+	u, err := url.Parse(d.environmentUrl + pathSettingsObjects)
+	if err != nil {
+		return fmt.Errorf("failed to parse URL '%s': %w", d.environmentUrl+pathSettingsObjects, err)
+	}
+
+	return rest.DeleteConfig(d.client, u.String(), objectID)
 
 }
 
 const emptyResponseRetryMax = 10
 
-func isRetryOnEmptyResponse(receivedCount int, emptyResponseRetryCount *int, resp rest.Response) (bool, error) {
+func isRetryOnEmptyResponse(receivedCount int, emptyResponseRetryCount int, resp rest.Response) (bool, int, error) {
 	if receivedCount == 0 {
-		if *emptyResponseRetryCount < emptyResponseRetryMax {
-			*emptyResponseRetryCount++
-			throttleTooManyRequests("Received empty array response, retrying with same nextPageKey (HTTP: %d) ", resp.StatusCode)
-			return true, nil
+		if emptyResponseRetryCount < emptyResponseRetryMax {
+			emptyResponseRetryCount++
+			throttle.ThrottleCallAfterError(emptyResponseRetryCount, "Received empty array response, retrying with same nextPageKey (HTTP: %d) ", resp.StatusCode)
+			return true, emptyResponseRetryCount, nil
 		} else {
-			return false, fmt.Errorf("received too many empty responses (=%d)", *emptyResponseRetryCount)
-		}
-	}
-
-	return false, nil
-}
-
-func (d *DynatraceClient) runAndProcessResponse(u *url.URL,
+			return false, emptyResponseRetryCount, fmt.Errorf("received too many empty responses (=%d)", emptyResponseRetryCount)
+		}
+	}
+
+	return false, emptyResponseRetryCount, nil
+}
+
+func (d *DynatraceClient) runAndProcessResponse(isNextCall bool, u *url.URL,
 	addToResult func(body []byte) (int, int, error),
-	receivedCount *int, totalReceivedCount *int, urlPath string, logLabel string) (rest.Response, error) {
-
-	resp, err := rest.GetWithRetry(d.client, u.String(), d.token, d.retrySettings.Normal)
-	err = validateRespErrors(err, resp, urlPath, logLabel)
-	if err != nil {
-		return resp, err
-	}
-
-	*receivedCount, *totalReceivedCount, err = addToResult(resp.Body)
-
-	return resp, err
+	receivedCount int, totalReceivedCount int, urlPath string) (rest.Response, int, int, bool, error) {
+	isLastAvailablePage := false
+
+	resp, err := rest.GetWithRetry(d.client, u.String(), d.retrySettings.Normal)
+	isLastAvailablePage, err = validateRespErrors(isNextCall, err, resp, urlPath)
+	if err != nil || isLastAvailablePage {
+		return resp, receivedCount, totalReceivedCount, isLastAvailablePage, err
+	}
+
+	receivedCount, totalReceivedCount, err = addToResult(resp.Body)
+
+	return resp, receivedCount, totalReceivedCount, isLastAvailablePage, err
 }
 
 func buildUrl(environmentUrl, urlPath string, params url.Values) (*url.URL, error) {
@@ -912,15 +786,26 @@
 	return u, nil
 }
 
-func validateRespErrors(err error, resp rest.Response, urlPath string, logLabel string) error {
-	if err != nil {
-		return err
-	}
-
-	if !success(resp) {
-		return fmt.Errorf("Failed to get further data from api: %v for: %s (HTTP %d)!\n    response was: %s", urlPath, logLabel, resp.StatusCode, string(resp.Body))
-	}
-	return nil
+func validateRespErrors(isNextCall bool, err error, resp rest.Response, urlPath string) (bool, error) {
+	if err != nil {
+		return false, err
+	}
+	isLastAvailablePage := false
+	if success(resp) {
+		return false, nil
+
+	} else if isNextCall {
+		if resp.StatusCode == http.StatusBadRequest {
+			isLastAvailablePage = true
+			log.Warn("Failed to get additional data from paginated API %s - pages may have been removed during request.\n    Response was: %s", urlPath, string(resp.Body))
+			return isLastAvailablePage, nil
+		} else {
+			return isLastAvailablePage, fmt.Errorf("failed to get further data from paginated API %s (HTTP %d)!\n    Response was: %s", urlPath, resp.StatusCode, string(resp.Body))
+		}
+	} else {
+		return isLastAvailablePage, fmt.Errorf("failed to get data from paginated API %s (HTTP %d)!\n    Response was: %s", urlPath, resp.StatusCode, string(resp.Body))
+	}
+
 }
 
 func validateWrongCountExtracted(resp rest.Response, totalReceivedCount int, expectedTotalCount int, urlPath string, logLabel string, nextPageKey string, params url.Values) {
@@ -946,112 +831,4 @@
 
 		log.Debug("Running extration of: %s for %.1f minutes%s %.1f call/minute. %s", logLabel, runningMinutes, nbItemsMessage, nbCallsPerMinute, ETAMessage)
 	}
-}
-=======
->>>>>>> 1c8146b6
-
-// Avoid HTTP codes like:  403, 429, 500 with redirect, etc
-func throttleTooManyRequests(message string, a ...any) {
-	log.Debug("%s, waiting 2 seconds to avoid Too Many Request errors", fmt.Sprintf(message, a...))
-	time.Sleep(time.Second * 2)
-}
-
-func (d *DynatraceClient) DeleteSettings(objectID string) error {
-	u, err := url.Parse(d.environmentUrl + pathSettingsObjects)
-	if err != nil {
-		return fmt.Errorf("failed to parse URL '%s': %w", d.environmentUrl+pathSettingsObjects, err)
-	}
-
-	return rest.DeleteConfig(d.client, u.String(), objectID)
-
-}
-
-const emptyResponseRetryMax = 10
-
-func isRetryOnEmptyResponse(receivedCount int, emptyResponseRetryCount int, resp rest.Response) (bool, int, error) {
-	if receivedCount == 0 {
-		if emptyResponseRetryCount < emptyResponseRetryMax {
-			emptyResponseRetryCount++
-			throttle.ThrottleCallAfterError(emptyResponseRetryCount, "Received empty array response, retrying with same nextPageKey (HTTP: %d) ", resp.StatusCode)
-			return true, emptyResponseRetryCount, nil
-		} else {
-			return false, emptyResponseRetryCount, fmt.Errorf("received too many empty responses (=%d)", emptyResponseRetryCount)
-		}
-	}
-
-	return false, emptyResponseRetryCount, nil
-}
-
-func (d *DynatraceClient) runAndProcessResponse(isNextCall bool, u *url.URL,
-	addToResult func(body []byte) (int, int, error),
-	receivedCount int, totalReceivedCount int, urlPath string) (rest.Response, int, int, bool, error) {
-	isLastAvailablePage := false
-
-	resp, err := rest.GetWithRetry(d.client, u.String(), d.retrySettings.Normal)
-	isLastAvailablePage, err = validateRespErrors(isNextCall, err, resp, urlPath)
-	if err != nil || isLastAvailablePage {
-		return resp, receivedCount, totalReceivedCount, isLastAvailablePage, err
-	}
-
-	receivedCount, totalReceivedCount, err = addToResult(resp.Body)
-
-	return resp, receivedCount, totalReceivedCount, isLastAvailablePage, err
-}
-
-func buildUrl(environmentUrl, urlPath string, params url.Values) (*url.URL, error) {
-	u, err := url.Parse(environmentUrl + urlPath)
-	if err != nil {
-		return nil, fmt.Errorf("failed to parse URL '%s': %w", environmentUrl+urlPath, err)
-	}
-
-	u.RawQuery = params.Encode()
-
-	return u, nil
-}
-
-func validateRespErrors(isNextCall bool, err error, resp rest.Response, urlPath string) (bool, error) {
-	if err != nil {
-		return false, err
-	}
-	isLastAvailablePage := false
-	if success(resp) {
-		return false, nil
-
-	} else if isNextCall {
-		if resp.StatusCode == http.StatusBadRequest {
-			isLastAvailablePage = true
-			log.Warn("Failed to get additional data from paginated API %s - pages may have been removed during request.\n    Response was: %s", urlPath, string(resp.Body))
-			return isLastAvailablePage, nil
-		} else {
-			return isLastAvailablePage, fmt.Errorf("failed to get further data from paginated API %s (HTTP %d)!\n    Response was: %s", urlPath, resp.StatusCode, string(resp.Body))
-		}
-	} else {
-		return isLastAvailablePage, fmt.Errorf("failed to get data from paginated API %s (HTTP %d)!\n    Response was: %s", urlPath, resp.StatusCode, string(resp.Body))
-	}
-
-}
-
-func validateWrongCountExtracted(resp rest.Response, totalReceivedCount int, expectedTotalCount int, urlPath string, logLabel string, nextPageKey string, params url.Values) {
-	if resp.NextPageKey == "" && totalReceivedCount != expectedTotalCount {
-		log.Warn("Total count of items from api: %v for: %s does not match with count of actually downloaded items. Expected: %d Got: %d, last next page key received: %s \n   params: %v", urlPath, logLabel, expectedTotalCount, totalReceivedCount, nextPageKey, params)
-	}
-}
-
-func logLongRunningExtractionProgress(lastLogTime *time.Time, startTime time.Time, nbCalls int, resp rest.Response, logLabel string) {
-	if time.Since(*lastLogTime).Minutes() >= 1 {
-		*lastLogTime = time.Now()
-		nbItemsMessage := ""
-		ETAMessage := ""
-		runningMinutes := time.Since(startTime).Minutes()
-		nbCallsPerMinute := (float64(nbCalls) / runningMinutes)
-		if resp.PageSize > 0 && resp.TotalCount > 0 {
-			nbProcessed := (nbCalls * resp.PageSize)
-			nbLeft := resp.TotalCount - nbProcessed
-			ETAMinutes := float64(nbLeft) / (nbCallsPerMinute * float64(resp.PageSize))
-			nbItemsMessage = fmt.Sprintf(", processed %d of %d at %d items/call and", nbProcessed, resp.TotalCount, resp.PageSize)
-			ETAMessage = fmt.Sprintf("ETA: %.1f minutes", (ETAMinutes))
-		}
-
-		log.Debug("Running extration of: %s for %.1f minutes%s %.1f call/minute. %s", logLabel, runningMinutes, nbItemsMessage, nbCallsPerMinute, ETAMessage)
-	}
 }