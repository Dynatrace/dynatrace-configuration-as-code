/**
 * @license
 * Copyright 2020 Dynatrace LLC
 * Licensed under the Apache License, Version 2.0 (the "License");
 * you may not use this file except in compliance with the License.
 * You may obtain a copy of the License at
 *
 * http://www.apache.org/licenses/LICENSE-2.0
 *
 * Unless required by applicable law or agreed to in writing, software
 * distributed under the License is distributed on an "AS IS" BASIS,
 * WITHOUT WARRANTIES OR CONDITIONS OF ANY KIND, either express or implied.
 * See the License for the specific language governing permissions and
 * limitations under the License.
 */

package rest

import (
	"errors"
	"net/http"
	"net/url"
	"strings"

	"github.com/dynatrace-oss/dynatrace-monitoring-as-code/pkg/util"

	. "github.com/dynatrace-oss/dynatrace-monitoring-as-code/pkg/api"
)

//go:generate mockgen -source=client.go -destination=client_mock.go -package=rest -imports .=github.com/dynatrace-oss/dynatrace-monitoring-as-code/pkg/api DynatraceClient

// DynatraceClient provides the functionality for performing basic CRUD operations on any Dynatrace API
// supported by monaco.
// It encapsulates the configuration-specific inconsistencies of certain APIs in one place to provide
// a common interface to work with. After all: A user of DynatraceClient shouldn't care about the
// implementation details of each individual Dynatrace API.
// Its design is intentionally not dependant on the Config and Environment interfaces included in monaco.
// This makes sure, that DynatraceClient can be used as a base for future tooling, which relies on
// a standardized way to access Dynatrace APIs.
type DynatraceClient interface {

	// List lists the available configs for an API.
	// It calls the underlying GET endpoint of the API. E.g. for alerting profiles this would be:
	//    GET <environment-url>/api/config/v1/alertingProfiles
	// The result is expressed using a list of Value (id and name tuples).
	List(a Api) (values []Value, err error)

	// ReadByName reads a Dynatrace config identified by name from the given API.
	// It calls the underlying GET endpoints for the API. E.g. for alerting profiles this would be:
	//    GET <environment-url>/api/config/v1/alertingProfiles ... to get the id of the existing alerting profile
	//    GET <environment-url>/api/config/v1/alertingProfiles/<id> ... to get the alerting profile
	ReadByName(a Api, name string) (json []byte, err error)

	// ReadById reads a Dynatrace config identified by id from the given API.
	// It calls the underlying GET endpoint for the API. E.g. for alerting profiles this would be:
	//    GET <environment-url>/api/config/v1/alertingProfiles/<id> ... to get the alerting profile
	ReadById(a Api, name string) (json []byte, err error)

	// Upsert creates a given Dynatrace config it it doesn't exists and updates it otherwise using its name
	// It calls the underlying GET, POST, and PUT endpoints for the API. E.g. for alerting profiles this would be:
	//    GET <environment-url>/api/config/v1/alertingProfiles ... to check if the config is already available
	//    POST <environment-url>/api/config/v1/alertingProfiles ... afterwards, if the config is not yet available
	//    PUT <environment-url>/api/config/v1/alertingProfiles/<id> ... instead of POST, if the config is already available
	UpsertByName(a Api, name string, payload []byte) (entity DynatraceEntity, err error)

	// Delete removed a given config for a given API using its name.
	// It calls the underlying GET and DELETE endpoints for the API. E.g. for alerting profiles this would be:
	//    GET <environment-url>/api/config/v1/alertingProfiles ... to get the id of the existing config
	//    DELETE <environment-url>/api/config/v1/alertingProfiles/<id> ... to delete the config
	DeleteByName(a Api, name string) error

	// ExistsByName checks if a config with the given name exists for the given API.
	// It cally the underlying GET endpoint for the API. E.g. for alerting profiles this would be:
	//    GET <environment-url>/api/config/v1/alertingProfiles
	ExistsByName(a Api, name string) (exists bool, id string, err error)
}

type dynatraceClientImpl struct {
	environmentUrl string
	token          string
	client         *http.Client
}

// NewDynatraceClient creates a new DynatraceClient
func NewDynatraceClient(environmentUrl, token string) (DynatraceClient, error) {

	if environmentUrl == "" {
		return nil, errors.New("no environment url")
	}

	if token == "" {
		return nil, errors.New("no token")
	}

	parsedUrl, err := url.ParseRequestURI(environmentUrl)
	if err != nil {
		return nil, errors.New("environment url " + environmentUrl + " was not valid")
	}

	if parsedUrl.Scheme != "https" {
		return nil, errors.New("environment url " + environmentUrl + " was not valid")
	}

	if !isNewDynatraceTokenFormat(token) {
		util.Log.Warn("You used an old token format. Please consider switching to the new 1.205+ token format.")
		util.Log.Warn("More information: https://www.dynatrace.com/support/help/dynatrace-api/basics/dynatrace-api-authentication/#-dynatrace-version-1205--token-format")
	}

	return &dynatraceClientImpl{
		environmentUrl: environmentUrl,
		token:          token,
		client:         &http.Client{},
	}, nil
}

func isNewDynatraceTokenFormat(token string) bool {
	return strings.HasPrefix(token, "dt0c01.") && strings.Count(token, ".") == 2
}

func (d *dynatraceClientImpl) List(api Api) (values []Value, err error) {

	fullUrl := api.GetUrlFromEnvironmentUrl(d.environmentUrl)
	values, err = getExistingValuesFromEndpoint(d.client, api, fullUrl, d.token)
	return values, err
}

func (d *dynatraceClientImpl) ReadByName(api Api, name string) (json []byte, err error) {

	exists, id, err := d.ExistsByName(api, name)
	if err != nil {
		return nil, err
	}

	if !exists {
		return nil, errors.New("404 - no config found with name " + name)
	}

	return d.ReadById(api, id)
}

func (d *dynatraceClientImpl) ReadById(api Api, id string) (json []byte, err error) {
	fullUrl := api.GetUrlFromEnvironmentUrl(d.environmentUrl) + "/" + id
	response, err := get(d.client, fullUrl, d.token)

	if err != nil {
		return nil, err
	}

	return response.Body, nil
}

func (d *dynatraceClientImpl) DeleteByName(api Api, name string) error {

	return deleteDynatraceObject(d.client, api, name, api.GetUrlFromEnvironmentUrl(d.environmentUrl), d.token)
}

func (d *dynatraceClientImpl) ExistsByName(api Api, name string) (exists bool, id string, err error) {

	existingObjectId, err := getObjectIdIfAlreadyExists(d.client, api, api.GetUrlFromEnvironmentUrl(d.environmentUrl), name, d.token)
	return existingObjectId != "", existingObjectId, err
}

func (d *dynatraceClientImpl) UpsertByName(api Api, name string, payload []byte) (entity DynatraceEntity, err error) {

	fullUrl := api.GetUrlFromEnvironmentUrl(d.environmentUrl)

	if err != nil {
		return DynatraceEntity{}, err
	}

	if api.GetId() == "extension" {
		return uploadExtension(d.client, fullUrl, name, payload, d.token)
	}
<<<<<<< HEAD
	
	return upsertDynatraceObject(d.client, fullUrl, name, api, string(json), d.token)
=======
	return upsertDynatraceObject(d.client, fullUrl, name, api, payload, d.token)
>>>>>>> cea13c59
}<|MERGE_RESOLUTION|>--- conflicted
+++ resolved
@@ -171,10 +171,6 @@
 	if api.GetId() == "extension" {
 		return uploadExtension(d.client, fullUrl, name, payload, d.token)
 	}
-<<<<<<< HEAD
 	
 	return upsertDynatraceObject(d.client, fullUrl, name, api, string(json), d.token)
-=======
-	return upsertDynatraceObject(d.client, fullUrl, name, api, payload, d.token)
->>>>>>> cea13c59
 }